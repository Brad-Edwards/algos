# Algos

[![Crates.io](https://img.shields.io/crates/v/algos.svg)](https://crates.io/crates/algos)
[![Documentation](https://docs.rs/algos/badge.svg)](https://docs.rs/algos)
[![CI](https://github.com/Brad-Edwards/algos/actions/workflows/ci.yml/badge.svg)](https://github.com/Brad-Edwards/algos/actions/workflows/ci.yml)
[![GitHub license](https://img.shields.io/github/license/Brad-Edwards/algos.svg)](https://github.com/Brad-Edwards/algos/blob/master/LICENSE)

## 🚧 Work in Progress 🚧

This crate is undergoing significant development. It aims to be a comprehensive collection of algorithms implemented in Rust, serving both as a learning resource and a practical library.

## Recent Changes

**Jan 16, 2025 - ADVISORY**: This crate has changed hands and will be maintained by [@Brad-Edwards](https://github.com/Brad-Edwards). The repository has been moved to [a new location](https://github.com/Brad-Edwards/algos).

## Overview

A Rust library implementing a wide range of algorithms, from fundamental computer science concepts to advanced machine learning techniques.

## Implementation Status

### ✅ Currently Implemented

#### Sorting Algorithms

✅ QuickSort  
✅ MergeSort  
✅ HeapSort  
✅ BubbleSort  
✅ InsertionSort  
✅ SelectionSort  
✅ ShellSort  
✅ CountingSort  
✅ RadixSort  
✅ BucketSort  

#### Searching Algorithms

✅ Linear Search  
✅ Binary Search  
✅ Ternary Search  
✅ Interpolation Search  
✅ Jump Search  
✅ Exponential Search  
✅ Fibonacci Search  
✅ Sublist Search  
✅ Depth-First Search  
✅ Breadth-First Search  

#### String Algorithms

✅ Knuth-Morris-Pratt (KMP)  
✅ Rabin-Karp  
✅ Boyer-Moore  
✅ Z-Algorithm  
✅ Aho-Corasick  
✅ Suffix Array Construction  
✅ Suffix Automaton  
✅ Suffix Tree  
✅ Rolling Hash  
✅ Manacher's Algorithm  

#### Graph Algorithms (Part 1)

✅ Dijkstra's Algorithm  
✅ Bellman-Ford Algorithm  
✅ Floyd-Warshall Algorithm  
✅ Prim's Algorithm  
✅ Kruskal's Algorithm  
✅ Tarjan's Algorithm (SCC)  
✅ Kosaraju's Algorithm  
✅ Johnson's Algorithm  
✅ Warshall's Algorithm  
✅ Topological Sort  

#### Graph Algorithms (Part 2)

✅ Edmond–Karp (max flow)  
✅ Dinic’s Algorithm (max flow)  
✅ Ford–Fulkerson (max flow)  
✅ Hungarian Algorithm (assignment)  
✅ Hopcroft–Karp (bipartite matching)  
✅ Bron–Kerbosch (maximal clique)  
✅ Johnson’s Cycle Detection  
✅ Floyd’s Cycle Detection (Tortoise and Hare)  
✅ Euler Tour / Euler Circuit Algorithm  
✅ Hierholzer’s Algorithm (Euler paths/circuits)

#### Dynamic Programming

<<<<<<< HEAD
[ ] Kadane's Algorithm  
[ ] Matrix Chain Multiplication  
[ ] Edit Distance  
[ ] Coin Change  
[ ] Longest Common Subsequence  
[ ] Longest Increasing Subsequence  
[ ] Weighted Interval Scheduling  
[ ] Viterbi Algorithm  
[ ] Bellman Equation-based DP  
[ ] Knuth Optimization

🚧 RSA  
🚧 Diffie–Hellman Key Exchange  
🚧 ElGamal Encryption  
🚧 AES (Rijndael)  
🚧 Blowfish  
🚧 Twofish  
🚧 SHA-256  
🚧 MD5 (legacy)  
🚧 Elliptic Curve Cryptography (ECC)  
🚧 DSA (Digital Signature Algorithm)  
=======
✅ Kadane's Algorithm  
✅ Matrix Chain Multiplication  
✅ Edit Distance  
✅ Coin Change  
✅ Longest Common Subsequence  
✅ Longest Increasing Subsequence  
✅ Weighted Interval Scheduling  
✅ Viterbi Algorithm  
✅ Bellman Equation-based DP  
✅ Knuth Optimization  

#### Hashing

✅ Perfect Hashing  
✅ Universal Hashing  
✅ Cuckoo Hashing  
✅ Separate Chaining  
✅ Open Addressing (linear/quadratic probing, double hashing)  
✅ Polynomial Rolling Hash  
✅ FNV (Fowler–Noll–Vo) Hash  
✅ CRC32  
✅ Jenkins Hash  
✅ MurmurHash  

#### Classic Machine Learning

✅ k-Means Clustering
✅ k-Nearest Neighbors (k-NN)
✅ Linear Regression (OLS)
✅ Logistic Regression
✅ Decision Tree Learning (ID3, C4.5)
✅ Random Forest
✅ Support Vector Machine (SVM)
✅ Naive Bayes
✅ Gradient Boosting (GBM family)
✅ XGBoost

### 🚧 Planned Implementation
>>>>>>> 94198d29

See our [Algorithm Categories](notes/specifications/ALGORITHM-CATEGORIES.md) document for the full list of planned implementations across all categories, including:

- Cryptographic & Security Algorithms
- Deep Learning & Neural Networks
- Reinforcement Learning
- Approximation Algorithms
- Linear & Nonlinear Optimization
- And many more...

## Contributing

Contributions are welcome! Please feel free to submit a Pull Request. For major changes, please open an issue first to discuss what you would like to change.

## License

This project is licensed under the BSD 3-Clause License - see the [LICENSE](LICENSE) file for details.<|MERGE_RESOLUTION|>--- conflicted
+++ resolved
@@ -88,29 +88,6 @@
 
 #### Dynamic Programming
 
-<<<<<<< HEAD
-[ ] Kadane's Algorithm  
-[ ] Matrix Chain Multiplication  
-[ ] Edit Distance  
-[ ] Coin Change  
-[ ] Longest Common Subsequence  
-[ ] Longest Increasing Subsequence  
-[ ] Weighted Interval Scheduling  
-[ ] Viterbi Algorithm  
-[ ] Bellman Equation-based DP  
-[ ] Knuth Optimization
-
-🚧 RSA  
-🚧 Diffie–Hellman Key Exchange  
-🚧 ElGamal Encryption  
-🚧 AES (Rijndael)  
-🚧 Blowfish  
-🚧 Twofish  
-🚧 SHA-256  
-🚧 MD5 (legacy)  
-🚧 Elliptic Curve Cryptography (ECC)  
-🚧 DSA (Digital Signature Algorithm)  
-=======
 ✅ Kadane's Algorithm  
 ✅ Matrix Chain Multiplication  
 ✅ Edit Distance  
@@ -148,8 +125,20 @@
 ✅ Gradient Boosting (GBM family)
 ✅ XGBoost
 
+#### ***DO NOT USE*** Cryptography and Security ***DO NOT USE***
+
+✅ RSA  
+✅ Diffie–Hellman Key Exchange  
+✅ ElGamal Encryption  
+✅ AES (Rijndael)  
+✅ Blowfish  
+✅ Twofish  
+✅ SHA-256  
+✅ MD5 (legacy)  
+✅ Elliptic Curve Cryptography (ECC)  
+✅ DSA (Digital Signature Algorithm)  
+
 ### 🚧 Planned Implementation
->>>>>>> 94198d29
 
 See our [Algorithm Categories](notes/specifications/ALGORITHM-CATEGORIES.md) document for the full list of planned implementations across all categories, including:
 
